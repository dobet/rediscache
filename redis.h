--- conflicted
+++ resolved
@@ -142,11 +142,7 @@
  *----------------------------------------------------------------------------*/
 int RcSetBit(redisCache cache, robj *key, size_t bitoffset, long on);
 int RcGetBit(redisCache cache, robj *key, size_t bitoffset, long *val);
-<<<<<<< HEAD
-int RcBitCount(redisCache db, robj *key, long start, long end, int isbit, long *val, int have_offset);
-=======
 int RcBitCount(redisCache cache, robj *key, long start, long end, int isbit, long *val, int have_offset);
->>>>>>> f622c307
 int RcBitPos(redisCache cache, robj *key, long bit, long start, long end, int isbit, long *val, int offset_status);
 
 #ifdef _cplusplus
